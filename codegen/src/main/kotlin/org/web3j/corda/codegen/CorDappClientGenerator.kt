--- conflicted
+++ resolved
@@ -88,24 +88,6 @@
         typeMapping["AmountCurrency"] = AmountCurrency::class.qualifiedName!!
         typeMapping["Issued_issuer"] = Issued_issuer::class.qualifiedName!!
         typeMapping["Issued"] = Issued::class.qualifiedName!!
-
-<<<<<<< HEAD
-//        // Map Corda and Braid model classes to avoid re-generation
-=======
-        // Map Corda and Braid model classes to avoid re-generation
->>>>>>> f11a4308
-//        ClassGraph().enableClassInfo().scan().allClasses.apply {
-//
-//            filter { it.packageName.startsWith(CORDA_REPACKAGED) }.forEach {
-//                val repackaged = it.packageName.replace(CORDA_REPACKAGED, "net.corda")
-//                typeMapping["$repackaged.${it.simpleName}"] = it.name
-//            }
-//
-//            filter { it.packageName.startsWith(BRAID_REPACKAGED) }.forEach {
-//                val repackaged = it.packageName.replace(BRAID_REPACKAGED, "io.bluebank.braid.corda")
-//                typeMapping["$repackaged.${it.simpleName}"] = it.name
-//            }
-//        }
     }
 
     private fun configureGeneratorProperties(result: SwaggerParseResult) {
